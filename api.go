package docker

import (
	"encoding/json"
	"fmt"
	"github.com/dotcloud/docker/auth"
	"github.com/dotcloud/docker/utils"
	"github.com/gorilla/mux"
	"io"
	"log"
	"net"
	"net/http"
	"os"
	"strconv"
	"strings"
)

<<<<<<< HEAD
const APIVERSION = 1.3
=======
const APIVERSION = 1.2
const DEFAULTHTTPHOST string = "127.0.0.1"
const DEFAULTHTTPPORT int = 4243
>>>>>>> a078d3c8

func hijackServer(w http.ResponseWriter) (io.ReadCloser, io.Writer, error) {
	conn, _, err := w.(http.Hijacker).Hijack()
	if err != nil {
		return nil, nil, err
	}
	// Flush the options to make sure the client sets the raw mode
	conn.Write([]byte{})
	return conn, conn, nil
}

//If we don't do this, POST method without Content-type (even with empty body) will fail
func parseForm(r *http.Request) error {
	if err := r.ParseForm(); err != nil && !strings.HasPrefix(err.Error(), "mime:") {
		return err
	}
	return nil
}

func parseMultipartForm(r *http.Request) error {
	if err := r.ParseMultipartForm(4096); err != nil && !strings.HasPrefix(err.Error(), "mime:") {
		return err
	}
	return nil
}

func httpError(w http.ResponseWriter, err error) {
	if strings.HasPrefix(err.Error(), "No such") {
		http.Error(w, err.Error(), http.StatusNotFound)
	} else if strings.HasPrefix(err.Error(), "Bad parameter") {
		http.Error(w, err.Error(), http.StatusBadRequest)
	} else if strings.HasPrefix(err.Error(), "Conflict") {
		http.Error(w, err.Error(), http.StatusConflict)
	} else if strings.HasPrefix(err.Error(), "Impossible") {
		http.Error(w, err.Error(), http.StatusNotAcceptable)
	} else {
		http.Error(w, err.Error(), http.StatusInternalServerError)
	}
}

func writeJSON(w http.ResponseWriter, b []byte) {
	w.Header().Set("Content-Type", "application/json")
	w.Write(b)
}

// FIXME: Use stvconv.ParseBool() instead?
func getBoolParam(value string) (bool, error) {
	if value == "1" || strings.ToLower(value) == "true" {
		return true, nil
	}
	if value == "" || value == "0" || strings.ToLower(value) == "false" {
		return false, nil
	}
	return false, fmt.Errorf("Bad parameter")
}

func getAuth(srv *Server, version float64, w http.ResponseWriter, r *http.Request, vars map[string]string) error {
	if version > 1.1 {
		w.WriteHeader(http.StatusNotFound)
		return nil
	}
	authConfig, err := auth.LoadConfig(srv.runtime.root)
	if err != nil {
		if err != auth.ErrConfigFileMissing {
			return err
		}
		authConfig = &auth.AuthConfig{}
	}
	b, err := json.Marshal(&auth.AuthConfig{Username: authConfig.Username, Email: authConfig.Email})
	if err != nil {
		return err
	}
	writeJSON(w, b)
	return nil
}

func postAuth(srv *Server, version float64, w http.ResponseWriter, r *http.Request, vars map[string]string) error {
	authConfig := &auth.AuthConfig{}
	err := json.NewDecoder(r.Body).Decode(authConfig)
	if err != nil {
		return err
	}
	status := ""
	if version > 1.1 {
		status, err = auth.Login(authConfig, false)
		if err != nil {
			return err
		}
	} else {
		localAuthConfig, err := auth.LoadConfig(srv.runtime.root)
		if err != nil {
			if err != auth.ErrConfigFileMissing {
				return err
			}
		}
		if authConfig.Username == localAuthConfig.Username {
			authConfig.Password = localAuthConfig.Password
		}

		newAuthConfig := auth.NewAuthConfig(authConfig.Username, authConfig.Password, authConfig.Email, srv.runtime.root)
		status, err = auth.Login(newAuthConfig, true)
		if err != nil {
			return err
		}
	}
	if status != "" {
		b, err := json.Marshal(&APIAuth{Status: status})
		if err != nil {
			return err
		}
		writeJSON(w, b)
		return nil
	}
	w.WriteHeader(http.StatusNoContent)
	return nil
}

func getVersion(srv *Server, version float64, w http.ResponseWriter, r *http.Request, vars map[string]string) error {
	m := srv.DockerVersion()
	b, err := json.Marshal(m)
	if err != nil {
		return err
	}
	writeJSON(w, b)
	return nil
}

func postContainersKill(srv *Server, version float64, w http.ResponseWriter, r *http.Request, vars map[string]string) error {
	if vars == nil {
		return fmt.Errorf("Missing parameter")
	}
	name := vars["name"]
	if err := srv.ContainerKill(name); err != nil {
		return err
	}
	w.WriteHeader(http.StatusNoContent)
	return nil
}

func getContainersExport(srv *Server, version float64, w http.ResponseWriter, r *http.Request, vars map[string]string) error {
	if vars == nil {
		return fmt.Errorf("Missing parameter")
	}
	name := vars["name"]

	if err := srv.ContainerExport(name, w); err != nil {
		utils.Debugf("%s", err.Error())
		return err
	}
	return nil
}

func getImagesJSON(srv *Server, version float64, w http.ResponseWriter, r *http.Request, vars map[string]string) error {
	if err := parseForm(r); err != nil {
		return err
	}

	all, err := getBoolParam(r.Form.Get("all"))
	if err != nil {
		return err
	}
	filter := r.Form.Get("filter")

	outs, err := srv.Images(all, filter)
	if err != nil {
		return err
	}
	b, err := json.Marshal(outs)
	if err != nil {
		return err
	}
	writeJSON(w, b)
	return nil
}

func getImagesViz(srv *Server, version float64, w http.ResponseWriter, r *http.Request, vars map[string]string) error {
	if err := srv.ImagesViz(w); err != nil {
		return err
	}
	return nil
}

func getInfo(srv *Server, version float64, w http.ResponseWriter, r *http.Request, vars map[string]string) error {
	out := srv.DockerInfo()
	b, err := json.Marshal(out)
	if err != nil {
		return err
	}
	writeJSON(w, b)
	return nil
}

func getImagesHistory(srv *Server, version float64, w http.ResponseWriter, r *http.Request, vars map[string]string) error {
	if vars == nil {
		return fmt.Errorf("Missing parameter")
	}
	name := vars["name"]
	outs, err := srv.ImageHistory(name)
	if err != nil {
		return err
	}
	b, err := json.Marshal(outs)
	if err != nil {
		return err
	}
	writeJSON(w, b)
	return nil
}

func getContainersChanges(srv *Server, version float64, w http.ResponseWriter, r *http.Request, vars map[string]string) error {
	if vars == nil {
		return fmt.Errorf("Missing parameter")
	}
	name := vars["name"]
	changesStr, err := srv.ContainerChanges(name)
	if err != nil {
		return err
	}
	b, err := json.Marshal(changesStr)
	if err != nil {
		return err
	}
	writeJSON(w, b)
	return nil
}

func getContainersJSON(srv *Server, version float64, w http.ResponseWriter, r *http.Request, vars map[string]string) error {
	if err := parseForm(r); err != nil {
		return err
	}
	all, err := getBoolParam(r.Form.Get("all"))
	if err != nil {
		return err
	}
	since := r.Form.Get("since")
	before := r.Form.Get("before")
	n, err := strconv.Atoi(r.Form.Get("limit"))
	if err != nil {
		n = -1
	}

	outs := srv.Containers(all, n, since, before)
	b, err := json.Marshal(outs)
	if err != nil {
		return err
	}
	writeJSON(w, b)
	return nil
}

func postImagesTag(srv *Server, version float64, w http.ResponseWriter, r *http.Request, vars map[string]string) error {
	if err := parseForm(r); err != nil {
		return err
	}
	repo := r.Form.Get("repo")
	tag := r.Form.Get("tag")
	if vars == nil {
		return fmt.Errorf("Missing parameter")
	}
	name := vars["name"]
	force, err := getBoolParam(r.Form.Get("force"))
	if err != nil {
		return err
	}

	if err := srv.ContainerTag(name, repo, tag, force); err != nil {
		return err
	}
	w.WriteHeader(http.StatusCreated)
	return nil
}

func postCommit(srv *Server, version float64, w http.ResponseWriter, r *http.Request, vars map[string]string) error {
	if err := parseForm(r); err != nil {
		return err
	}
	config := &Config{}
	if err := json.NewDecoder(r.Body).Decode(config); err != nil {
		utils.Debugf("%s", err.Error())
	}
	repo := r.Form.Get("repo")
	tag := r.Form.Get("tag")
	container := r.Form.Get("container")
	author := r.Form.Get("author")
	comment := r.Form.Get("comment")
	id, err := srv.ContainerCommit(container, repo, tag, author, comment, config)
	if err != nil {
		return err
	}
	b, err := json.Marshal(&APIID{id})
	if err != nil {
		return err
	}
	w.WriteHeader(http.StatusCreated)
	writeJSON(w, b)
	return nil
}

// Creates an image from Pull or from Import
func postImagesCreate(srv *Server, version float64, w http.ResponseWriter, r *http.Request, vars map[string]string) error {
	if err := parseForm(r); err != nil {
		return err
	}

	src := r.Form.Get("fromSrc")
	image := r.Form.Get("fromImage")
	tag := r.Form.Get("tag")
	repo := r.Form.Get("repo")

	if version > 1.0 {
		w.Header().Set("Content-Type", "application/json")
	}
	sf := utils.NewStreamFormatter(version > 1.0)
	if image != "" { //pull
		registry := r.Form.Get("registry")
		if err := srv.ImagePull(image, tag, registry, w, sf, &auth.AuthConfig{}); err != nil {
			if sf.Used() {
				w.Write(sf.FormatError(err))
				return nil
			}
			return err
		}
	} else { //import
		if err := srv.ImageImport(src, repo, tag, r.Body, w, sf); err != nil {
			if sf.Used() {
				w.Write(sf.FormatError(err))
				return nil
			}
			return err
		}
	}
	return nil
}

func getImagesSearch(srv *Server, version float64, w http.ResponseWriter, r *http.Request, vars map[string]string) error {
	if err := parseForm(r); err != nil {
		return err
	}

	term := r.Form.Get("term")
	outs, err := srv.ImagesSearch(term)
	if err != nil {
		return err
	}
	b, err := json.Marshal(outs)
	if err != nil {
		return err
	}
	writeJSON(w, b)
	return nil
}

func postImagesInsert(srv *Server, version float64, w http.ResponseWriter, r *http.Request, vars map[string]string) error {
	if err := parseForm(r); err != nil {
		return err
	}

	url := r.Form.Get("url")
	path := r.Form.Get("path")
	if vars == nil {
		return fmt.Errorf("Missing parameter")
	}
	name := vars["name"]
	if version > 1.0 {
		w.Header().Set("Content-Type", "application/json")
	}
	sf := utils.NewStreamFormatter(version > 1.0)
	imgID, err := srv.ImageInsert(name, url, path, w, sf)
	if err != nil {
		if sf.Used() {
			w.Write(sf.FormatError(err))
			return nil
		}
	}
	b, err := json.Marshal(&APIID{ID: imgID})
	if err != nil {
		return err
	}
	writeJSON(w, b)
	return nil
}

func postImagesPush(srv *Server, version float64, w http.ResponseWriter, r *http.Request, vars map[string]string) error {
	authConfig := &auth.AuthConfig{}
	if version > 1.1 {
		if err := json.NewDecoder(r.Body).Decode(authConfig); err != nil {
			return err
		}
	} else {
		localAuthConfig, err := auth.LoadConfig(srv.runtime.root)
		if err != nil && err != auth.ErrConfigFileMissing {
			return err
		}
		authConfig = localAuthConfig
	}
	if err := parseForm(r); err != nil {
		return err
	}
	registry := r.Form.Get("registry")

	if vars == nil {
		return fmt.Errorf("Missing parameter")
	}
	name := vars["name"]
	if version > 1.0 {
		w.Header().Set("Content-Type", "application/json")
	}
	sf := utils.NewStreamFormatter(version > 1.0)
	if err := srv.ImagePush(name, registry, w, sf, authConfig); err != nil {
		if sf.Used() {
			w.Write(sf.FormatError(err))
			return nil
		}
		return err
	}
	return nil
}

func postContainersCreate(srv *Server, version float64, w http.ResponseWriter, r *http.Request, vars map[string]string) error {
	config := &Config{}
	out := &APIRun{}

	if err := json.NewDecoder(r.Body).Decode(config); err != nil {
		return err
	}

	if len(config.Dns) == 0 && len(srv.runtime.Dns) == 0 && utils.CheckLocalDns() {
		out.Warnings = append(out.Warnings, fmt.Sprintf("Docker detected local DNS server on resolv.conf. Using default external servers: %v", defaultDns))
		config.Dns = defaultDns
	}

	id, err := srv.ContainerCreate(config)
	if err != nil {
		return err
	}
	out.ID = id

	if config.Memory > 0 && !srv.runtime.capabilities.MemoryLimit {
		log.Println("WARNING: Your kernel does not support memory limit capabilities. Limitation discarded.")
		out.Warnings = append(out.Warnings, "Your kernel does not support memory limit capabilities. Limitation discarded.")
	}
	if config.Memory > 0 && !srv.runtime.capabilities.SwapLimit {
		log.Println("WARNING: Your kernel does not support swap limit capabilities. Limitation discarded.")
		out.Warnings = append(out.Warnings, "Your kernel does not support memory swap capabilities. Limitation discarded.")
	}

	b, err := json.Marshal(out)
	if err != nil {
		return err
	}
	w.WriteHeader(http.StatusCreated)
	writeJSON(w, b)
	return nil
}

func postContainersRestart(srv *Server, version float64, w http.ResponseWriter, r *http.Request, vars map[string]string) error {
	if err := parseForm(r); err != nil {
		return err
	}
	t, err := strconv.Atoi(r.Form.Get("t"))
	if err != nil || t < 0 {
		t = 10
	}
	if vars == nil {
		return fmt.Errorf("Missing parameter")
	}
	name := vars["name"]
	if err := srv.ContainerRestart(name, t); err != nil {
		return err
	}
	w.WriteHeader(http.StatusNoContent)
	return nil
}

func deleteContainers(srv *Server, version float64, w http.ResponseWriter, r *http.Request, vars map[string]string) error {
	if err := parseForm(r); err != nil {
		return err
	}
	if vars == nil {
		return fmt.Errorf("Missing parameter")
	}
	name := vars["name"]
	removeVolume, err := getBoolParam(r.Form.Get("v"))
	if err != nil {
		return err
	}

	if err := srv.ContainerDestroy(name, removeVolume); err != nil {
		return err
	}
	w.WriteHeader(http.StatusNoContent)
	return nil
}

func deleteImages(srv *Server, version float64, w http.ResponseWriter, r *http.Request, vars map[string]string) error {
	if err := parseForm(r); err != nil {
		return err
	}
	if vars == nil {
		return fmt.Errorf("Missing parameter")
	}
	name := vars["name"]
	imgs, err := srv.ImageDelete(name, version > 1.1)
	if err != nil {
		return err
	}
	if imgs != nil {
		if len(*imgs) != 0 {
			b, err := json.Marshal(imgs)
			if err != nil {
				return err
			}
			writeJSON(w, b)
		} else {
			return fmt.Errorf("Conflict, %s wasn't deleted", name)
		}
	} else {
		w.WriteHeader(http.StatusNoContent)
	}
	return nil
}

func postContainersStart(srv *Server, version float64, w http.ResponseWriter, r *http.Request, vars map[string]string) error {
	if vars == nil {
		return fmt.Errorf("Missing parameter")
	}
	name := vars["name"]
	if err := srv.ContainerStart(name); err != nil {
		return err
	}
	w.WriteHeader(http.StatusNoContent)
	return nil
}

func postContainersStop(srv *Server, version float64, w http.ResponseWriter, r *http.Request, vars map[string]string) error {
	if err := parseForm(r); err != nil {
		return err
	}
	t, err := strconv.Atoi(r.Form.Get("t"))
	if err != nil || t < 0 {
		t = 10
	}

	if vars == nil {
		return fmt.Errorf("Missing parameter")
	}
	name := vars["name"]

	if err := srv.ContainerStop(name, t); err != nil {
		return err
	}
	w.WriteHeader(http.StatusNoContent)
	return nil
}

func postContainersWait(srv *Server, version float64, w http.ResponseWriter, r *http.Request, vars map[string]string) error {
	if vars == nil {
		return fmt.Errorf("Missing parameter")
	}
	name := vars["name"]
	status, err := srv.ContainerWait(name)
	if err != nil {
		return err
	}
	b, err := json.Marshal(&APIWait{StatusCode: status})
	if err != nil {
		return err
	}
	writeJSON(w, b)
	return nil
}

func postContainersResize(srv *Server, version float64, w http.ResponseWriter, r *http.Request, vars map[string]string) error {
	if err := parseForm(r); err != nil {
		return err
	}
	height, err := strconv.Atoi(r.Form.Get("h"))
	if err != nil {
		return err
	}
	width, err := strconv.Atoi(r.Form.Get("w"))
	if err != nil {
		return err
	}
	if vars == nil {
		return fmt.Errorf("Missing parameter")
	}
	name := vars["name"]
	if err := srv.ContainerResize(name, height, width); err != nil {
		return err
	}
	return nil
}

func postContainersAttach(srv *Server, version float64, w http.ResponseWriter, r *http.Request, vars map[string]string) error {
	if err := parseForm(r); err != nil {
		return err
	}
	logs, err := getBoolParam(r.Form.Get("logs"))
	if err != nil {
		return err
	}
	stream, err := getBoolParam(r.Form.Get("stream"))
	if err != nil {
		return err
	}
	stdin, err := getBoolParam(r.Form.Get("stdin"))
	if err != nil {
		return err
	}
	stdout, err := getBoolParam(r.Form.Get("stdout"))
	if err != nil {
		return err
	}
	stderr, err := getBoolParam(r.Form.Get("stderr"))
	if err != nil {
		return err
	}

	if vars == nil {
		return fmt.Errorf("Missing parameter")
	}
	name := vars["name"]

	if _, err := srv.ContainerInspect(name); err != nil {
		return err
	}

	in, out, err := hijackServer(w)
	if err != nil {
		return err
	}
	defer in.Close()

	fmt.Fprintf(out, "HTTP/1.1 200 OK\r\nContent-Type: application/vnd.docker.raw-stream\r\n\r\n")
	if err := srv.ContainerAttach(name, logs, stream, stdin, stdout, stderr, in, out); err != nil {
		fmt.Fprintf(out, "Error: %s\n", err)
	}
	return nil
}

func getContainersByName(srv *Server, version float64, w http.ResponseWriter, r *http.Request, vars map[string]string) error {
	if vars == nil {
		return fmt.Errorf("Missing parameter")
	}
	name := vars["name"]

	container, err := srv.ContainerInspect(name)
	if err != nil {
		return err
	}
	b, err := json.Marshal(container)
	if err != nil {
		return err
	}
	writeJSON(w, b)
	return nil
}

func getImagesByName(srv *Server, version float64, w http.ResponseWriter, r *http.Request, vars map[string]string) error {
	if vars == nil {
		return fmt.Errorf("Missing parameter")
	}
	name := vars["name"]

	image, err := srv.ImageInspect(name)
	if err != nil {
		return err
	}
	b, err := json.Marshal(image)
	if err != nil {
		return err
	}
	writeJSON(w, b)
	return nil
}

func postImagesGetCache(srv *Server, version float64, w http.ResponseWriter, r *http.Request, vars map[string]string) error {
	apiConfig := &APIImageConfig{}
	if err := json.NewDecoder(r.Body).Decode(apiConfig); err != nil {
		return err
	}

	image, err := srv.ImageGetCached(apiConfig.ID, apiConfig.Config)
	if err != nil {
		return err
	}
	if image == nil {
		w.WriteHeader(http.StatusNotFound)
		return nil
	}
	apiID := &APIID{ID: image.ID}
	b, err := json.Marshal(apiID)
	if err != nil {
		return err
	}
	writeJSON(w, b)
	return nil
}

func postBuild(srv *Server, version float64, w http.ResponseWriter, r *http.Request, vars map[string]string) error {
	if version < 1.3 {
		return fmt.Errorf("Multipart upload for build is no longer supported. Please upgrade your docker client.")
	}
	// FIXME: "remote" is not a clear variable name.
	remote := r.FormValue("t")
	tag := ""
	if strings.Contains(remote, ":") {
		remoteParts := strings.Split(remote, ":")
		tag = remoteParts[1]
		remote = remoteParts[0]
	}
	b := NewBuildFile(srv, utils.NewWriteFlusher(w))
	if id, err := b.Build(r.Body); err != nil {
		fmt.Fprintf(w, "Error build: %s\n", err)
	} else if remote != "" {
		srv.runtime.repositories.Set(remote, tag, id, false)
	}
	return nil
}

func optionsHandler(srv *Server, version float64, w http.ResponseWriter, r *http.Request, vars map[string]string) error {
	w.WriteHeader(http.StatusOK)
	return nil
}
func writeCorsHeaders(w http.ResponseWriter, r *http.Request) {
	w.Header().Add("Access-Control-Allow-Origin", "*")
	w.Header().Add("Access-Control-Allow-Headers", "Origin, X-Requested-With, Content-Type, Accept")
	w.Header().Add("Access-Control-Allow-Methods", "GET, POST, DELETE, PUT, OPTIONS")
}

func createRouter(srv *Server, logging bool) (*mux.Router, error) {
	r := mux.NewRouter()

	m := map[string]map[string]func(*Server, float64, http.ResponseWriter, *http.Request, map[string]string) error{
		"GET": {
			"/auth":                         getAuth,
			"/version":                      getVersion,
			"/info":                         getInfo,
			"/images/json":                  getImagesJSON,
			"/images/viz":                   getImagesViz,
			"/images/search":                getImagesSearch,
			"/images/{name:.*}/history":     getImagesHistory,
			"/images/{name:.*}/json":        getImagesByName,
			"/containers/ps":                getContainersJSON,
			"/containers/json":              getContainersJSON,
			"/containers/{name:.*}/export":  getContainersExport,
			"/containers/{name:.*}/changes": getContainersChanges,
			"/containers/{name:.*}/json":    getContainersByName,
		},
		"POST": {
			"/auth":                         postAuth,
			"/commit":                       postCommit,
			"/build":                        postBuild,
			"/images/create":                postImagesCreate,
			"/images/{name:.*}/insert":      postImagesInsert,
			"/images/{name:.*}/push":        postImagesPush,
			"/images/{name:.*}/tag":         postImagesTag,
			"/images/getCache":              postImagesGetCache,
			"/containers/create":            postContainersCreate,
			"/containers/{name:.*}/kill":    postContainersKill,
			"/containers/{name:.*}/restart": postContainersRestart,
			"/containers/{name:.*}/start":   postContainersStart,
			"/containers/{name:.*}/stop":    postContainersStop,
			"/containers/{name:.*}/wait":    postContainersWait,
			"/containers/{name:.*}/resize":  postContainersResize,
			"/containers/{name:.*}/attach":  postContainersAttach,
		},
		"DELETE": {
			"/containers/{name:.*}": deleteContainers,
			"/images/{name:.*}":     deleteImages,
		},
		"OPTIONS": {
			"": optionsHandler,
		},
	}

	for method, routes := range m {
		for route, fct := range routes {
			utils.Debugf("Registering %s, %s", method, route)
			// NOTE: scope issue, make sure the variables are local and won't be changed
			localRoute := route
			localMethod := method
			localFct := fct
			f := func(w http.ResponseWriter, r *http.Request) {
				utils.Debugf("Calling %s %s", localMethod, localRoute)
				if logging {
					log.Println(r.Method, r.RequestURI)
				}
				if strings.Contains(r.Header.Get("User-Agent"), "Docker-Client/") {
					userAgent := strings.Split(r.Header.Get("User-Agent"), "/")
					if len(userAgent) == 2 && userAgent[1] != VERSION {
						utils.Debugf("Warning: client and server don't have the same version (client: %s, server: %s)", userAgent[1], VERSION)
					}
				}
				version, err := strconv.ParseFloat(mux.Vars(r)["version"], 64)
				if err != nil {
					version = APIVERSION
				}
				if srv.enableCors {
					writeCorsHeaders(w, r)
				}
				if version == 0 || version > APIVERSION {
					w.WriteHeader(http.StatusNotFound)
					return
				}
				if err := localFct(srv, version, w, r, mux.Vars(r)); err != nil {
					httpError(w, err)
				}
			}

			if localRoute == "" {
				r.Methods(localMethod).HandlerFunc(f)
			} else {
				r.Path("/v{version:[0-9.]+}" + localRoute).Methods(localMethod).HandlerFunc(f)
				r.Path(localRoute).Methods(localMethod).HandlerFunc(f)
			}
		}
	}
	return r, nil
}

func ListenAndServe(proto, addr string, srv *Server, logging bool) error {
	log.Printf("Listening for HTTP on %s (%s)\n", addr, proto)

	r, err := createRouter(srv, logging)
	if err != nil {
		return err
	}
	l, e := net.Listen(proto, addr)
	if e != nil {
		return e
	}
	//as the daemon is launched as root, change to permission of the socket to allow non-root to connect
	if proto == "unix" {
		os.Chmod(addr, 0777)
	}
	httpSrv := http.Server{Addr: addr, Handler: r}
	return httpSrv.Serve(l)
}<|MERGE_RESOLUTION|>--- conflicted
+++ resolved
@@ -15,13 +15,9 @@
 	"strings"
 )
 
-<<<<<<< HEAD
 const APIVERSION = 1.3
-=======
-const APIVERSION = 1.2
 const DEFAULTHTTPHOST string = "127.0.0.1"
 const DEFAULTHTTPPORT int = 4243
->>>>>>> a078d3c8
 
 func hijackServer(w http.ResponseWriter) (io.ReadCloser, io.Writer, error) {
 	conn, _, err := w.(http.Hijacker).Hijack()
